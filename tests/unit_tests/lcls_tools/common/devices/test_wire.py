--- conflicted
+++ resolved
@@ -1,12 +1,8 @@
 # import datetime
 from unittest import TestCase
 from unittest.mock import Mock, patch  # , PropertyMock
-<<<<<<< HEAD
-
-# import inspect
-=======
 import inspect
->>>>>>> b20ac05d
+
 
 # Local imports
 from lcls_tools.common.devices.reader import create_wire
