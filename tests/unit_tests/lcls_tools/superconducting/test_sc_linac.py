--- conflicted
+++ resolved
@@ -1,7 +1,4 @@
-<<<<<<< HEAD
-=======
 from datetime import datetime, timedelta
->>>>>>> 72a44b52
 from random import randint
 from unittest import TestCase
 from unittest.mock import MagicMock
@@ -29,12 +26,10 @@
     HW_MODE_ONLINE_VALUE,
     HW_MODE_OFFLINE_VALUE,
     DetuneError,
-<<<<<<< HEAD
-    TUNE_CONFIG_OTHER_VALUE,
-=======
     NOMINAL_PULSED_ONTIME,
     CavityHWModeError,
     TUNE_CONFIG_RESONANCE_VALUE,
+    TUNE_CONFIG_OTHER_VALUE,
     CavityAbortError,
     SAFE_PULSED_DRIVE_LEVEL,
     INTERLOCK_RESET_ATTEMPTS,
@@ -42,7 +37,6 @@
     CALIBRATION_COMPLETE_VALUE,
     CavityCharacterizationError,
     QuenchError,
->>>>>>> 72a44b52
 )
 
 
@@ -68,11 +62,8 @@
         self.cavity.stepper_tuner._hz_per_microstep_pv_obj = make_mock_pv(
             self.cavity.stepper_tuner.hz_per_microstep_pv, get_val=self.hz_per_microstep
         )
-<<<<<<< HEAD
-=======
         self.cavity.stepper_tuner.move = MagicMock()
         self.cavity._tune_config_pv_obj = make_mock_pv(self.cavity.tune_config_pv)
->>>>>>> 72a44b52
 
         self.measured_loaded_q = 4.41011e07
 
@@ -524,30 +515,16 @@
         self.cavity._detune_chirp_pv_obj.severity = EPICS_NO_ALARM_VAL
         self.assertFalse(self.cavity.detune_invalid)
 
-<<<<<<< HEAD
-    def test__auto_tune(self):
-        def mock_detune_func():
-            return 0
-
-=======
     def test__auto_tune_invalid(self):
         """
         TODO figure out how to test the guts when detune > tolerance
         """
->>>>>>> 72a44b52
         self.cavity._rf_mode_pv_obj.get = MagicMock(return_value=RF_MODE_CHIRP)
         self.cavity._detune_chirp_pv_obj.severity = EPICS_INVALID_VAL
 
         # delta_hz_func argument is unnecessary
         self.assertRaises(DetuneError, self.cavity._auto_tune, None)
 
-<<<<<<< HEAD
-        self.cavity._detune_chirp_pv_obj.severity = EPICS_NO_ALARM_VAL
-        self.cavity._tune_config_pv_obj = make_mock_pv(self.cavity.tune_config_pv)
-
-        self.cavity._auto_tune(mock_detune_func)
-        self.cavity._tune_config_pv_obj.put.assert_called_with(TUNE_CONFIG_OTHER_VALUE)
-=======
     def test__auto_tune_out_of_tol(self):
         self.cavity._rf_mode_pv_obj.get = MagicMock(return_value=RF_MODE_CHIRP)
         self.cavity._detune_chirp_pv_obj.severity = EPICS_NO_ALARM_VAL
@@ -556,7 +533,6 @@
         self.cavity._auto_tune(delta_hz_func=self.mock_detune)
         self.cavity.stepper_tuner.move.assert_called()
         self.assertEqual(self.detune_calls, 2)
->>>>>>> 72a44b52
 
     def test_check_detune(self):
         self.cavity._rf_mode_pv_obj.get = MagicMock(return_value=RF_MODE_CHIRP)
