from abc import abstractmethod
import sys
import time
import enum
from typing import Any, List, Optional

import numpy as np
from numpy import ndarray
from pydantic import (
    ConfigDict,
    PositiveInt,
    SerializeAsAny,
    field_validator,
    PositiveFloat,
)
import yaml

from lcls_tools.common.data.emittance import (
    compute_emit_bmag_machine_units,
)
from lcls_tools.common.data.model_general_calcs import get_optics
from lcls_tools.common.devices.magnet import Magnet
from lcls_tools.common.measurements.measurement import Measurement
from lcls_tools.common.measurements.screen_profile import ScreenBeamProfileMeasurement, ScreenBeamProfileMeasurementResult
from lcls_tools.common.measurements.utils import NDArrayAnnotatedType
from lcls_tools.common.measurements.screen_profile import ScreenBeamProfileMeasurement
import lcls_tools
from lcls_tools.common.measurements.wire_scan import WireBeamProfileMeasurement, WireBeamProfileMeasurementResult


class BMAGMode(enum.IntEnum):
    X = 0
    Y = 1
    # Value is not a valid index unlike X & Y
    GEOMETRIC_MEAN = -sys.maxsize

    @classmethod
    def from_any(cls, value):
        def _members():
            return ", ".join((m.name for m in cls))

        try:
            if isinstance(value, cls):
                return value
            if isinstance(value, str):
                return cls[value.upper()]
            if isinstance(value, int):
                return cls(value)
        except (ValueError, KeyError):
            pass
        raise ValueError(f"invalid {cls.__name__}={value} must be one of: {_members()}")


class EmittanceMeasurementResult(lcls_tools.common.BaseModel):
    """
    EmittanceMeasurementResult stores the results of an emittance measurement.

    Attributes
    ----------
    quadrupole_focusing_strengths : List[ndarray]
        Quadrupole focusing strength (k1) settings of the quadrupole used in the scan in m^{-2}.
    quadrupole_pv_values : List[ndarray]
        Quadrupole PV control values used in the measurement.
    emittance : shape (2,)
        The geometric emittance values for x/y in mm-mrad.
    bmag : List[ndarray], Optional
        The BMAG values for x/y for each quadrupole strength.
    twiss_at_screen : List[ndarray]
        Twiss parameters (beta, alpha, gamma) calculated at the screen for each quadrupole strength in each plane.
    rms_beamsizes : List[ndarray]
        The RMS beam sizes for each quadrupole strength in each plane in meters.
    beam_matrix : array, shape (2,3)
        Reconstructed beam matrix at the entrance of the quadrupole for
        both x/y directions. Elements correspond to (s11,s12,s22) of the beam matrix.
    info : Any
        Metadata information related to the measurement.

    """

    quadrupole_focusing_strengths: List[NDArrayAnnotatedType]
    quadrupole_pv_values: List[NDArrayAnnotatedType]
    emittance: NDArrayAnnotatedType
    bmag: Optional[List[NDArrayAnnotatedType]] = None
    twiss_at_screen: List[NDArrayAnnotatedType]
    rms_beamsizes: List[NDArrayAnnotatedType]
    beam_matrix: NDArrayAnnotatedType
    metadata: SerializeAsAny[Any]

    def get_best_bmag(self, mode=BMAGMode.GEOMETRIC_MEAN) -> tuple:
        """
        Get the best BMAG value for a given mode (x, y, geometric mean) and the corresponding PV value.

        Parameters
        ----------
        mode : str, optional
            The mode to get the best BMAG value for, default is "geometric_mean".
            Mode can be one of the following: "x", "y", "geometric_mean".
            - "x": get the best BMAG value for the x plane.
            - "y": get the best BMAG value for the y plane.
            - "geometric_mean": get the best BMAG value for the geometric mean of the x and y planes.

        Returns
        -------
        tuple
            The best BMAG value and corresponding pv value for the quadrupole.

        """
        if self.bmag is None:
            raise ValueError("BMAG values are not available for this measurement")

        mode = BMAGMode.from_any(mode)

        bmag = self.bmag
        if mode == BMAGMode.GEOMETRIC_MEAN:
            # if calculating the geometric mean, we need to interpolate between samples
            fits = []

            min_k = min([min(k) for k in self.quadrupole_pv_values])
            max_k = max([max(k) for k in self.quadrupole_pv_values])
            k = np.linspace(min_k, max_k, 100)
            for i in range(2):
                bmag_fit = np.polyfit(self.quadrupole_pv_values[i], bmag[i], 2)
                fits.append(np.polyval(bmag_fit, k))

            # multiply x and y bmag values to get geometric mean
            bmag = np.sqrt(fits[0] * fits[1])

            # get best index and return bmag value and corresponding pv value
            best_index = np.argmin(bmag)
            bmag_value = bmag[best_index]
            best_pv_value = k[best_index]

        else:
            best_index = np.argmin(bmag[mode.value])
            bmag_value = bmag[mode.value][best_index]
            best_pv_value = self.quadrupole_pv_values[mode.value][best_index]

        return bmag_value, best_pv_value


class EmittanceMeasurementBase(Measurement):
    """Base class to perform an emittance measurement

    Arguments:
    ------------------------
    energy: float
        Beam energy in GeV
    n_measurement_shots: int
        number of beamsize measurements to make at a screen
    rmat: ndarray, optional
        Transport matricies for the horizontal and vertical phase space from
        the end of the scanning magnet to the screen, array shape should be 2 x 2 x 2 (
        first element is the horizontal transport matrix, second is the vertical),
        if not provided meme is used to calculate the transport matricies
    design_twiss: dict[str, float], optional
        Dictionary containing design twiss values with the following keys (`beta_x`,
        `beta_y`, `alpha_x`, `alpha_y`) where the beta/alpha values are in units of [m]/[]
        respectively
    beam_sizes, dict[str, list[float]], optional
        Dictionary contraining X-rms and Y-rms beam sizes (keys:`rms_x`,`rms_y`)
        measured during the quadrupole scan in units of [m].
    wait_time, float, optional
        Wait time in seconds between changing quadrupole settings and making beamsize
        measurements.

    Methods:
    ------------------------
    measure: does the quad scan, getting the beam sizes at each scan value,
    gets the rmat and twiss parameters, then computes and returns the emittance and BMAG

    measure_beamsize: take measurement from measurement device, store beam sizes
    """

    energy: float
<<<<<<< HEAD
=======
    scan_values: list[float]
    magnet: Magnet
    beamsize_measurement: ScreenBeamProfileMeasurement
>>>>>>> 5b29ca78
    n_measurement_shots: PositiveInt = 1
    _info: Optional[list] = []

    rmat: Optional[ndarray] = None
    design_twiss: Optional[dict] = None  # design twiss values

    wait_time: PositiveFloat = 1.0

    name: str = "emittance_measurement_base"
    model_config = ConfigDict(arbitrary_types_allowed=True)

    @field_validator("rmat")
    def validate_rmat(cls, v, info):
        assert v.shape == (2, 2, 2)
        return v

    def measure(self):
        """
        Measure the beam phase space.

        Returns:
        -------
        result : EmittanceMeasurementResult
            Object containing the results of the emittance measurement
        """

        self._perform_beamsize_measurements()

        # calculate emittance from the measured beam sizes and quadrupole strengths
        return self.calculate_emittance()

    def calculate_emittance(self):
        """

        Calculate the emittance from the measured beam sizes and quadrupole strengths.

        Returns:
        -------
        result : EmittanceMeasurementResult
            Object containing the results of the emittance measurement

        """

        # extract beam sizes from info
        beam_sizes = self._get_beamsizes_from_info()

        self._get_rmat_and_design_twiss()

        # organize data into arrays for use in `compute_emit_bmag`
        # rmat = np.stack([self.rmat[0:2, 0:2], self.rmat[2:4, 2:4]])
        if self.design_twiss:
            twiss_betas_alphas = np.array(
                [
                    [
                        self.design_twiss["beta_x"],
                        self.design_twiss["alpha_x"],
                    ],
                    [
                        self.design_twiss["beta_y"],
                        self.design_twiss["alpha_y"],
                    ],
                ]
            )
        else:
            twiss_betas_alphas = None

        inputs = {
            "quad_vals": scan_values,
            "beamsizes": beam_sizes,
            "q_len": magnet_length,
            "rmat": self.rmat,
            "energy": self.energy,
            "twiss_design": (
                twiss_betas_alphas if twiss_betas_alphas is not None else None
            ),
        }

<<<<<<< HEAD
        for i in range(2):
            single_beam_size = beam_sizes[i][~np.isnan(beam_sizes[i])]
            beam_size_squared = (single_beam_size * 1e3) ** 2
            
            emit_kwargs = {
                "beamsize_squared": beam_size_squared.T,
                "rmat": self.rmat[i],
                "twiss_design": twiss_betas_alphas[i] if twiss_betas_alphas is not None else None,
            }

            kmod, scan_values = self._get_kmod_and_scan_values(i, beam_sizes)

            if kmod is not None:
                emit_kwargs["k"] = kmod
                emit_kwargs["q_len"] = self._get_magnet_length()
                results["quadrupole_focusing_strengths"].append(kmod)
                results["quadrupole_pv_values"].append(scan_values)

            # compute emittance and bmag
            result = compute_emit_bmag(**emit_kwargs)

            # add results to dict object
            for name, value in result.items():
                if name == "bmag" and value is None:
                    continue
                else:
                    results[name].append(value)

            results["rms_beamsizes"].append(single_beam_size)

        results.update({"metadata": self.model_dump()})
=======
        # Call wrapper that takes quads in machine units and beamsize in meters
        results = compute_emit_bmag_machine_units(**inputs)
        results.update(
            {
                "metadata": self.model_dump()
                | {
                    "resolution": self.beamsize_measurement.device.resolution,
                    "image_data": {
                        str(sval): ele.model_dump()
                        for sval, ele in zip(self.scan_values, self._info)
                    },
                }
            }
        )
>>>>>>> 5b29ca78

        # collect information into EmittanceMeasurementResult object
        return EmittanceMeasurementResult(**results)

<<<<<<< HEAD
    def _take_measurement(self, beamsize_measurement):
=======
    def perform_beamsize_measurements(self):
        """Perform the beamsize measurements using a basic quadrupole scan."""
        self.magnet.scan(scan_settings=self.scan_values, function=self.measure_beamsize)

    def measure_beamsize(self):
>>>>>>> 5b29ca78
        """
        Take measurement from measurement device,
        and store results in `self._info`
        """
        time.sleep(self.wait_time)

        if isinstance(beamsize_measurement, ScreenBeamProfileMeasurement):
            result = beamsize_measurement.measure(self.n_measurement_shots)
        elif isinstance(beamsize_measurement, WireBeamProfileMeasurement):
            result = beamsize_measurement.measure()
        else:
            raise ValueError("Unknown beamsize measurement type")
        self._info += [result]

    @abstractmethod
    def _perform_beamsize_measurements(self):
        pass
    
    def _get_beamsizes_from_info(self) -> ndarray:
        """
        Extract the mean rms beam sizes from the info list, units in meters.
        """
        beam_sizes = []
        for result in self._info:
            if isinstance(result, ScreenBeamProfileMeasurementResult):
                beam_sizes.append(
                    np.mean(result.rms_sizes, axis=0) * 1e-6
                )
            elif isinstance(result, WireBeamProfileMeasurementResult):
                with open("../devices/yaml/wire_lblms.yaml", "r") as wire_lblms_yaml:
                    wire_lblms = yaml.safe_load(wire_lblms_yaml)
                wire = result.metadata["my_wire"].name
                lblm = wire_lblms[wire]
                beam_sizes.append(result.rms_sizes[lblm] * 1e-6)
            else:
                raise ValueError("Unknown beamsize measurement result type")

        return np.array(beam_sizes).T

    @abstractmethod
    def _get_rmat_and_design_twiss(self):
        pass
    
    def _get_magnet_length(self):
        return None
    
    def _get_kmod_and_scan_values(self, i, beam_sizes):
        return None, None


class QuadScanEmittance(EmittanceMeasurementBase):
    """Use a quad and profile monitor/wire scanner to perform an emittance measurement

    Arguments:
    ------------------------
    energy: float
        Beam energy in GeV
    scan_values: List[float]
        BDES values of magnet to scan over
    magnet: Magnet
        Magnet object used to conduct scan
    beamsize_measurement: BeamsizeMeasurement
        Beamsize measurement object from profile monitor/wire scanner
    n_measurement_shots: int
        number of beamsize measurements to make per individual quad strength
    rmat: ndarray, optional
        Transport matricies for the horizontal and vertical phase space from
        the end of the scanning magnet to the screen, array shape should be 2 x 2 x 2 (
        first element is the horizontal transport matrix, second is the vertical),
        if not provided meme is used to calculate the transport matricies
    design_twiss: dict[str, float], optional
        Dictionary containing design twiss values with the following keys (`beta_x`,
        `beta_y`, `alpha_x`, `alpha_y`) where the beta/alpha values are in units of [m]/[]
        respectively
    beam_sizes, dict[str, list[float]], optional
        Dictionary contraining X-rms and Y-rms beam sizes (keys:`rms_x`,`rms_y`)
        measured during the quadrupole scan in units of [m].
    wait_time, float, optional
        Wait time in seconds between changing quadrupole settings and making beamsize
        measurements.

    Methods:
    ------------------------
    measure: does the quad scan, getting the beam sizes at each scan value,
    gets the rmat and twiss parameters, then computes and returns the emittance and BMAG

    measure_beamsize: take measurement from measurement device, store beam sizes
    """

    energy: float
    scan_values: list[float]
    magnet: Magnet
    beamsize_measurement: Measurement
    n_measurement_shots: PositiveInt = 1
    _info: Optional[list] = []

    rmat: Optional[ndarray] = None
    design_twiss: Optional[dict] = None  # design twiss values

    wait_time: PositiveFloat = 5.0

    name: str = "quad_scan_emittance"
    model_config = ConfigDict(arbitrary_types_allowed=True)

    @field_validator("rmat")
    def validate_rmat(cls, v, info):
        assert v.shape == (2, 2, 2)
        return v

    def _perform_beamsize_measurements(self):
        """Perform the beamsize measurements"""
        self.magnet.scan(scan_settings=self.scan_values, function=self._measure_beamsize)

    def _measure_beamsize(self):
        """
        Take measurement from measurement device,
        and store results in `self._info`
        """
        self._take_measurement(self.beamsize_measurement)
    
    def _get_rmat_and_design_twiss(self):
        # get transport matrix and design twiss values from meme
        # TODO: get settings from arbitrary methods (ie. not meme)
        if self.rmat is None and self.design_twiss is None:
            optics = get_optics(
                self.magnet_name,
                self.device_measurement.device.name,
            )

            self.rmat = optics["rmat"]
            self.design_twiss = optics["design_twiss"]

    def _get_magnet_length(self):
        magnet_length = self.magnet.metadata.l_eff
        if magnet_length is None:
            raise ValueError(
                "magnet length needs to be specified for magnet "
                f"{self.magnet.name} to be used in emittance measurement"
            )
        
        return magnet_length
    
    def _get_kmod_and_scan_values(self, i, beam_sizes):
        scan_values = np.tile(np.array(self.scan_values), (2, 1))
        scan_values_i = scan_values[i][~np.isnan(beam_sizes[i])]
        kmod = bdes_to_kmod(
            self.energy,
            self._get_magnet_length(),
            scan_values_i,
        )

        # negate for y
        if i == 1:
            kmod = -1 * kmod

        return kmod, scan_values_i


class MultiDeviceEmittance(EmittanceMeasurementBase):
    """Uses multiple profile monitors/wire scanners to perform an emittance measurement

    Arguments:
    ------------------------
    energy: float
        Beam energy in GeV

    beamsize_measurements: List[BeamsizeMeasurement]
        List of beamsize measurement objects from profile monitors/wire scanners

    n_measurement_shots: int
        number of beamsize measurements to make per individual quad strength

    rmat: ndarray, optional
        Transport matricies for the horizontal and vertical phase space from
        the end of the scanning magnet to the screen, array shape should be 2 x 2 x 2 (
        first element is the horizontal transport matrix, second is the vertical),
        if not provided meme is used to calculate the transport matricies

    design_twiss: dict[str, float], optional
        Dictionary containing design twiss values with the following keys (`beta_x`,
        `beta_y`, `alpha_x`, `alpha_y`) where the beta/alpha values are in units of [m]/[]
        respectively

    beam_sizes, dict[str, list[float]], optional
        Dictionary contraining X-rms and Y-rms beam sizes (keys:`x_rms`,`y_rms`)
        measured during the quadrupole scan in units of [m].

    wait_time, float, optional
        Wait time in seconds between making beamsize measurements.

    Methods:
    ------------------------
    measure: gets the beam sizes at each beam size measurement device,
    gets the rmat and twiss parameters, then computes and returns the emittance and BMAG

    measure_beamsize: take measurement from measurement device, store beam sizes
    """
    energy: float
    beamsize_measurements: list[Measurement]
    n_measurement_shots: PositiveInt = 1
    _info: Optional[list] = []

    rmat: Optional[ndarray] = None
    design_twiss: Optional[dict] = None  # design twiss values

    wait_time: PositiveFloat = 5.0

    name: str = "quad_scan_emittance"
    model_config = ConfigDict(arbitrary_types_allowed=True)

    @field_validator("rmat")
    def validate_rmat(cls, v, info):
        assert v.shape == (2, 2, 2)
        return v

    def _perform_beamsize_measurements(self):
        """Perform the beamsize measurements"""
        for beamsize_measurement in self.beamsize_measurements:
            self._take_measurement(beamsize_measurement)
    
    def _get_rmat_and_design_twiss(self):
        # TODO: write for multi device measurement
        pass<|MERGE_RESOLUTION|>--- conflicted
+++ resolved
@@ -172,19 +172,13 @@
     """
 
     energy: float
-<<<<<<< HEAD
-=======
-    scan_values: list[float]
-    magnet: Magnet
-    beamsize_measurement: ScreenBeamProfileMeasurement
->>>>>>> 5b29ca78
     n_measurement_shots: PositiveInt = 1
     _info: Optional[list] = []
 
     rmat: Optional[ndarray] = None
     design_twiss: Optional[dict] = None  # design twiss values
 
-    wait_time: PositiveFloat = 1.0
+    wait_time: PositiveFloat = 5.0
 
     name: str = "emittance_measurement_base"
     model_config = ConfigDict(arbitrary_types_allowed=True)
@@ -205,21 +199,6 @@
         """
 
         self._perform_beamsize_measurements()
-
-        # calculate emittance from the measured beam sizes and quadrupole strengths
-        return self.calculate_emittance()
-
-    def calculate_emittance(self):
-        """
-
-        Calculate the emittance from the measured beam sizes and quadrupole strengths.
-
-        Returns:
-        -------
-        result : EmittanceMeasurementResult
-            Object containing the results of the emittance measurement
-
-        """
 
         # extract beam sizes from info
         beam_sizes = self._get_beamsizes_from_info()
@@ -231,31 +210,26 @@
         if self.design_twiss:
             twiss_betas_alphas = np.array(
                 [
-                    [
-                        self.design_twiss["beta_x"],
-                        self.design_twiss["alpha_x"],
-                    ],
-                    [
-                        self.design_twiss["beta_y"],
-                        self.design_twiss["alpha_y"],
-                    ],
+                    [self.design_twiss["beta_x"], self.design_twiss["alpha_x"]],
+                    [self.design_twiss["beta_y"], self.design_twiss["alpha_y"]],
                 ]
             )
+
         else:
             twiss_betas_alphas = None
 
-        inputs = {
-            "quad_vals": scan_values,
-            "beamsizes": beam_sizes,
-            "q_len": magnet_length,
-            "rmat": self.rmat,
-            "energy": self.energy,
-            "twiss_design": (
-                twiss_betas_alphas if twiss_betas_alphas is not None else None
-            ),
+        # fit scans independently for x/y
+        # only keep data that has non-nan beam sizes -- independent for x/y
+        results = {
+            "emittance": [],
+            "twiss_at_screen": [],
+            "beam_matrix": [],
+            "bmag": [] if twiss_betas_alphas is not None else None,
+            "quadrupole_focusing_strengths": [],
+            "quadrupole_pv_values": [],
+            "rms_beamsizes": [],
         }
 
-<<<<<<< HEAD
         for i in range(2):
             single_beam_size = beam_sizes[i][~np.isnan(beam_sizes[i])]
             beam_size_squared = (single_beam_size * 1e3) ** 2
@@ -287,35 +261,11 @@
             results["rms_beamsizes"].append(single_beam_size)
 
         results.update({"metadata": self.model_dump()})
-=======
-        # Call wrapper that takes quads in machine units and beamsize in meters
-        results = compute_emit_bmag_machine_units(**inputs)
-        results.update(
-            {
-                "metadata": self.model_dump()
-                | {
-                    "resolution": self.beamsize_measurement.device.resolution,
-                    "image_data": {
-                        str(sval): ele.model_dump()
-                        for sval, ele in zip(self.scan_values, self._info)
-                    },
-                }
-            }
-        )
->>>>>>> 5b29ca78
 
         # collect information into EmittanceMeasurementResult object
         return EmittanceMeasurementResult(**results)
 
-<<<<<<< HEAD
     def _take_measurement(self, beamsize_measurement):
-=======
-    def perform_beamsize_measurements(self):
-        """Perform the beamsize measurements using a basic quadrupole scan."""
-        self.magnet.scan(scan_settings=self.scan_values, function=self.measure_beamsize)
-
-    def measure_beamsize(self):
->>>>>>> 5b29ca78
         """
         Take measurement from measurement device,
         and store results in `self._info`
@@ -408,14 +358,14 @@
     energy: float
     scan_values: list[float]
     magnet: Magnet
-    beamsize_measurement: Measurement
+    beamsize_measurement: ScreenBeamProfileMeasurement
     n_measurement_shots: PositiveInt = 1
     _info: Optional[list] = []
 
     rmat: Optional[ndarray] = None
     design_twiss: Optional[dict] = None  # design twiss values
 
-    wait_time: PositiveFloat = 5.0
+    wait_time: PositiveFloat = 1.0
 
     name: str = "quad_scan_emittance"
     model_config = ConfigDict(arbitrary_types_allowed=True)
