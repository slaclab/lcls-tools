import sys
import time
import enum
from typing import Any, List, Optional

import numpy as np
from numpy import ndarray
from pydantic import (
    ConfigDict,
    PositiveInt,
    SerializeAsAny,
    field_validator,
    PositiveFloat,
)

from lcls_tools.common.data.emittance import compute_emit_bmag
from lcls_tools.common.data.model_general_calcs import bdes_to_kmod, get_optics
from lcls_tools.common.devices.magnet import Magnet
from lcls_tools.common.measurements.measurement import Measurement
from lcls_tools.common.measurements.utils import NDArrayAnnotatedType
import lcls_tools


class BMAGMode(enum.IntEnum):
    X = 0
    Y = 1
    # Value is not a valid index unlike X & Y
    GEOMETRIC_MEAN = -sys.maxsize

    @classmethod
    def from_any(cls, value):
        def _members():
            return ", ".join((m.name for m in cls))

        try:
            if isinstance(value, cls):
                return value
            if isinstance(value, str):
                return cls[value.upper()]
            if isinstance(value, int):
                return cls(value)
        except (ValueError, KeyError):
            pass
        raise ValueError(f"invalid {cls.__name__}={value} must be one of: {_members()}")


class EmittanceMeasurementResult(lcls_tools.common.BaseModel):
    """
    EmittanceMeasurementResult stores the results of an emittance measurement.

    Attributes
    ----------
    quadrupole_focusing_strengths : List[ndarray]
        Quadrupole focusing strength (k1) settings of the quadrupole used in the scan in m^{-2}.
    quadrupole_pv_values : List[ndarray]
        Quadrupole PV control values used in the measurement.
    emittance : shape (2,)
        The geometric emittance values for x/y in mm-mrad.
    bmag : List[ndarray], Optional
        The BMAG values for x/y for each quadrupole strength.
    twiss_at_screen : List[ndarray]
        Twiss parameters (beta, alpha, gamma) calculated at the screen for each quadrupole strength in each plane.
    rms_beamsizes : List[ndarray]
        The RMS beam sizes for each quadrupole strength in each plane in meters.
    beam_matrix : array, shape (2,3)
        Reconstructed beam matrix at the entrance of the quadrupole for
        both x/y directions. Elements correspond to (s11,s12,s22) of the beam matrix.
    info : Any
        Metadata information related to the measurement.

    """

    quadrupole_focusing_strengths: List[NDArrayAnnotatedType]
    quadrupole_pv_values: List[NDArrayAnnotatedType]
    emittance: NDArrayAnnotatedType
    bmag: Optional[List[NDArrayAnnotatedType]] = None
    twiss_at_screen: List[NDArrayAnnotatedType]
    rms_beamsizes: List[NDArrayAnnotatedType]
    beam_matrix: NDArrayAnnotatedType
    metadata: SerializeAsAny[Any]

    def get_best_bmag(self, mode=BMAGMode.GEOMETRIC_MEAN) -> tuple:
        """
        Get the best BMAG value for a given mode (x, y, geometric mean) and the corresponding PV value.

        Parameters
        ----------
        mode : str, optional
            The mode to get the best BMAG value for, default is "geometric_mean".
            Mode can be one of the following: "x", "y", "geometric_mean".
            - "x": get the best BMAG value for the x plane.
            - "y": get the best BMAG value for the y plane.
            - "geometric_mean": get the best BMAG value for the geometric mean of the x and y planes.

        Returns
        -------
        tuple
            The best BMAG value and corresponding pv value for the quadrupole.

        """
        if self.bmag is None:
            raise ValueError("BMAG values are not available for this measurement")

        mode = BMAGMode.from_any(mode)

        bmag = self.bmag
        if mode == BMAGMode.GEOMETRIC_MEAN:
            # if calculating the geometric mean, we need to interpolate between samples
            fits = []

            min_k = min([min(k) for k in self.quadrupole_pv_values])
            max_k = max([max(k) for k in self.quadrupole_pv_values])
            k = np.linspace(min_k, max_k, 100)
            for i in range(2):
                bmag_fit = np.polyfit(self.quadrupole_pv_values[i], bmag[i], 2)
                fits.append(np.polyval(bmag_fit, k))

            # multiply x and y bmag values to get geometric mean
            bmag = np.sqrt(fits[0] * fits[1])

            # get best index and return bmag value and corresponding pv value
            best_index = np.argmin(bmag)
            bmag_value = bmag[best_index]
            best_pv_value = k[best_index]

        else:
            best_index = np.argmin(bmag[mode.value])
            bmag_value = bmag[mode.value][best_index]
            best_pv_value = self.quadrupole_pv_values[mode.value][best_index]

        return bmag_value, best_pv_value


class QuadScanEmittance(Measurement):
    """Use a quad and profile monitor/wire scanner to perform an emittance measurement

    Arguments:
    ------------------------
    energy: float
        Beam energy in GeV
    scan_values: List[float]
        BDES values of magnet to scan over
    magnet: Magnet
        Magnet object used to conduct scan
    beamsize_measurement: BeamsizeMeasurement
        Beamsize measurement object from profile monitor/wire scanner
    n_measurement_shots: int
        number of beamsize measurements to make per individual quad strength
    rmat: ndarray, optional
        Transport matricies for the horizontal and vertical phase space from
        the end of the scanning magnet to the screen, array shape should be 2 x 2 x 2 (
        first element is the horizontal transport matrix, second is the vertical),
        if not provided meme is used to calculate the transport matricies
    design_twiss: dict[str, float], optional
        Dictionary containing design twiss values with the following keys (`beta_x`,
        `beta_y`, `alpha_x`, `alpha_y`) where the beta/alpha values are in units of [m]/[]
        respectively
    beam_sizes, dict[str, list[float]], optional
        Dictionary contraining X-rms and Y-rms beam sizes (keys:`rms_x`,`rms_y`)
        measured during the quadrupole scan in units of [m].
    wait_time, float, optional
        Wait time in seconds between changing quadrupole settings and making beamsize
        measurements.

    Methods:
    ------------------------
    measure: does the quad scan, getting the beam sizes at each scan value,
    gets the rmat and twiss parameters, then computes and returns the emittance and BMAG

    measure_beamsize: take measurement from measurement device, store beam sizes
    """

    energy: float
    scan_values: list[float]
    magnet: Magnet
    beamsize_measurement: Measurement
    n_measurement_shots: PositiveInt = 1
    _info: Optional[list] = []

    rmat: Optional[ndarray] = None
    design_twiss: Optional[dict] = None  # design twiss values

    wait_time: PositiveFloat = 5.0

    name: str = "quad_scan_emittance"
    model_config = ConfigDict(arbitrary_types_allowed=True)

    @field_validator("rmat")
    def validate_rmat(cls, v, info):
        assert v.shape == (2, 2, 2)
        return v

    def measure(self):
        """
        Conduct quadrupole scan to measure the beam phase space.

        Returns:
        -------
<<<<<<< HEAD
        results : dict
            Dictonary containing the following keys
            - `emittance`: geometric emittance in x/y in units of [mm.mrad]
            - `BMAG`: Twiss mismatch parameter for each quadrupole strength (unitless)
            - `twiss_parameters`: Twiss parameters (beta, alpha, gamma) calculated at
                the screen for each quadrupole strength in each plane
            - `x_rms`: Measured beam sizes in horizontal direction in [m]
            - `y_rms`: Measured beam sizes in vertical direction in [m]
            - `info`: Measurement information for each beamsize measurement
            """

        self._info = []
=======
        result : EmittanceMeasurementResult
            Object containing the results of the emittance measurement
        """

>>>>>>> fbaaa7f0
        # scan magnet strength and measure beamsize
        self.perform_beamsize_measurements()

        # extract beam sizes from info
        scan_values, beam_sizes = self._get_beamsizes_scan_values_from_info()

        # get transport matrix and design twiss values from meme
        # TODO: get settings from arbitrary methods (ie. not meme)
        if self.rmat is None and self.design_twiss is None:
            optics = get_optics(
                self.magnet_name,
                self.device_measurement.device.name,
            )

            self.rmat = optics["rmat"]
            self.design_twiss = optics["design_twiss"]

        magnet_length = self.magnet.metadata.l_eff
        if magnet_length is None:
            raise ValueError(
                "magnet length needs to be specified for magnet "
                f"{self.magnet.name} to be used in emittance measurement"
            )

        # organize data into arrays for use in `compute_emit_bmag`
        # rmat = np.stack([self.rmat[0:2, 0:2], self.rmat[2:4, 2:4]])
        if self.design_twiss:
            twiss_betas_alphas = np.array(
                [
                    [self.design_twiss["beta_x"], self.design_twiss["alpha_x"]],
                    [self.design_twiss["beta_y"], self.design_twiss["alpha_y"]],
                ]
            )

        else:
            twiss_betas_alphas = None

        # fit scans independently for x/y
        # only keep data that has non-nan beam sizes -- independent for x/y
        results = {
            "emittance": [],
            "twiss_at_screen": [],
            "beam_matrix": [],
            "bmag": [] if twiss_betas_alphas is not None else None,
            "quadrupole_focusing_strengths": [],
            "quadrupole_pv_values": [],
            "rms_beamsizes": [],
        }

        for i in range(2):
            single_beam_size = beam_sizes[i][~np.isnan(beam_sizes[i])]
            beam_size_squared = (single_beam_size * 1e3) ** 2
            kmod = bdes_to_kmod(
                self.energy, magnet_length, scan_values[i][~np.isnan(beam_sizes[i])]
            )

            # negate for y
            if i == 1:
                kmod = -1 * kmod

            # compute emittance and bmag
            result = compute_emit_bmag(
                k=kmod,
                beamsize_squared=beam_size_squared.T,
                q_len=magnet_length,
                rmat=self.rmat[i],
                twiss_design=twiss_betas_alphas[i]
                if twiss_betas_alphas is not None
                else None,
            )
            result.update({"quadrupole_focusing_strengths": kmod})
            result.update(
                {"quadrupole_pv_values": scan_values[i][~np.isnan(beam_sizes[i])]}
            )

            # add results to dict object
            for name, value in result.items():
                if name == "bmag" and value is None:
                    continue
                else:
                    results[name].append(value)

            results["rms_beamsizes"].append(single_beam_size)

        results.update({"metadata": self.model_dump()})

        # collect information into EmittanceMeasurementResult object
        return EmittanceMeasurementResult(**results)

    def perform_beamsize_measurements(self):
        """Perform the beamsize measurements"""
        self.magnet.scan(scan_settings=self.scan_values, function=self.measure_beamsize)

    def measure_beamsize(self):
        """
        Take measurement from measurement device,
        and store results in `self._info`
        """
        time.sleep(self.wait_time)

        result = self.beamsize_measurement.measure(self.n_measurement_shots)
        self._info += [result]

    def _get_beamsizes_scan_values_from_info(self) -> ndarray:
        """
        Extract the mean rms beam sizes from the info list, units in meters.
        """
        beam_sizes = []
        for result in self._info:
            beam_sizes.append(
                np.mean(result.rms_sizes, axis=0)
                * self.beamsize_measurement.device.resolution
                * 1e-6
            )

        # get scan values and extend for each direction
        scan_values = np.tile(np.array(self.scan_values), (2, 1))

        return scan_values, np.array(beam_sizes).T


class MultiDeviceEmittance(Measurement):
    """Uses multiple profile monitors/wire scanners to perform an emittance measurement

    Arguments:
    ------------------------
    energy: float
        Beam energy in GeV

    beamsize_measurements: List[BeamsizeMeasurement]
        List of beamsize measurement objects from profile monitors/wire scanners

    n_measurement_shots: int
        number of beamsize measurements to make per individual quad strength

    rmat: ndarray, optional
        Transport matricies for the horizontal and vertical phase space from
        the end of the scanning magnet to the screen, array shape should be 2 x 2 x 2 (
        first element is the horizontal transport matrix, second is the vertical),
        if not provided meme is used to calculate the transport matricies

    design_twiss: dict[str, float], optional
        Dictionary containing design twiss values with the following keys (`beta_x`,
        `beta_y`, `alpha_x`, `alpha_y`) where the beta/alpha values are in units of [m]/[]
        respectively

    beam_sizes, dict[str, list[float]], optional
        Dictionary contraining X-rms and Y-rms beam sizes (keys:`x_rms`,`y_rms`)
        measured during the quadrupole scan in units of [m].

    wait_time, float, optional
        Wait time in seconds between making beamsize measurements.

    Methods:
    ------------------------
    measure: gets the beam sizes at each beam size measurement device,
    gets the rmat and twiss parameters, then computes and returns the emittance and BMAG

    measure_beamsize: take measurement from measurement device, store beam sizes
    """
    energy: float
    beamsize_measurements: list[Measurement]
    n_measurement_shots: PositiveInt = 1

    rmat: Optional[ndarray] = None
    design_twiss: Optional[dict] = None  # design twiss values
    beam_sizes: Optional[dict] = {}

    wait_time: PositiveFloat = 5.0

    name: str = "multi_device_emittance"
    model_config = ConfigDict(arbitrary_types_allowed=True)

    @field_validator("rmat")
    def validate_rmat(cls, v, info):
        assert v.shape == (2, 2, 2)
        return v

    def measure(self):
        """
        Collect beam sizes to measure the beam phase space.

        Returns:
        -------
        results : dict
            Dictonary containing the following keys
            - `emittance`: geometric emittance in x/y in units of [mm.mrad]
            - `BMAG`: Twiss mismatch parameter for each quadrupole strength (unitless)
            - `twiss_parameters`: Twiss parameters (beta, alpha, gamma) calculated at
                the screen for each quadrupole strength in each plane
            - `x_rms`: Measured beam sizes in horizontal direction in [m]
            - `y_rms`: Measured beam sizes in vertical direction in [m]
            - `info`: Measurement information for each beamsize measurement
            """

        self._info = []
        # measure beam sizes
        self.measure_beamsizes()

        # get transport matrix and design twiss values from meme
        # TODO: figure out optics for multi device measurement
        # TODO: get settings from arbitrary methods (ie. not meme)
        """
        if self.rmat is None and self.design_twiss is None:
            optics = get_optics(
                self.magnet_name,
                self.device_measurement.device.name,
            )

            self.rmat = optics["rmat"]
            self.design_twiss = optics["design_twiss"]
        """

        # calculate beam size squared in units of mm
        beamsize_squared = np.vstack((
            np.array(self.beam_sizes["x_rms"]) * 1e3,
            np.array(self.beam_sizes["y_rms"]) * 1e3
        )) ** 2

        # organize data into arrays for use in `compute_emit_bmag`
        # rmat = np.stack([self.rmat[0:2, 0:2], self.rmat[2:4, 2:4]])
        twiss_betas_alphas = np.array(
            [[self.design_twiss["beta_x"], self.design_twiss["alpha_x"]],
             [self.design_twiss["beta_y"], self.design_twiss["alpha_y"]]]
        )

        # compute emittance and bmag
        results = compute_emit_bmag(
            beamsize_squared=beamsize_squared,
            rmat=self.rmat,
            twiss_design=twiss_betas_alphas,
        )

        results.update({
            "x_rms": self.beam_sizes["x_rms"],
            "y_rms": self.beam_sizes["y_rms"]
        })
        results.update({"info": self._info})

        return results

    def measure_beamsizes(self):
        """Take measurements from measurement devices,
        store beam sizes in self.beam_sizes"""
        if "x_rms" not in self.beam_sizes:
            self.beam_sizes["x_rms"] = []
        if "y_rms" not in self.beam_sizes:
            self.beam_sizes["y_rms"] = []
        for beamsize_measurement in self.beamsize_measurements:
            time.sleep(self.wait_time)

            results = beamsize_measurement.measure(self.n_measurement_shots)

            sigmas = []
            for ele in results["fit_results"]:
                sigmas += [ele.rms_size]
            sigmas = np.array(sigmas)

            # note beamsizes here are in m
            self.beam_sizes["x_rms"].append(
                np.mean(sigmas[:, 0]) * beamsize_measurement.device.resolution * 1e-6)
            self.beam_sizes["y_rms"].append(
                np.mean(sigmas[:, 1]) * beamsize_measurement.device.resolution * 1e-6)

            self._info += [results]<|MERGE_RESOLUTION|>--- conflicted
+++ resolved
@@ -196,25 +196,10 @@
 
         Returns:
         -------
-<<<<<<< HEAD
-        results : dict
-            Dictonary containing the following keys
-            - `emittance`: geometric emittance in x/y in units of [mm.mrad]
-            - `BMAG`: Twiss mismatch parameter for each quadrupole strength (unitless)
-            - `twiss_parameters`: Twiss parameters (beta, alpha, gamma) calculated at
-                the screen for each quadrupole strength in each plane
-            - `x_rms`: Measured beam sizes in horizontal direction in [m]
-            - `y_rms`: Measured beam sizes in vertical direction in [m]
-            - `info`: Measurement information for each beamsize measurement
-            """
-
-        self._info = []
-=======
         result : EmittanceMeasurementResult
             Object containing the results of the emittance measurement
         """
 
->>>>>>> fbaaa7f0
         # scan magnet strength and measure beamsize
         self.perform_beamsize_measurements()
 
@@ -337,146 +322,7 @@
 
 
 class MultiDeviceEmittance(Measurement):
-    """Uses multiple profile monitors/wire scanners to perform an emittance measurement
-
-    Arguments:
-    ------------------------
-    energy: float
-        Beam energy in GeV
-
-    beamsize_measurements: List[BeamsizeMeasurement]
-        List of beamsize measurement objects from profile monitors/wire scanners
-
-    n_measurement_shots: int
-        number of beamsize measurements to make per individual quad strength
-
-    rmat: ndarray, optional
-        Transport matricies for the horizontal and vertical phase space from
-        the end of the scanning magnet to the screen, array shape should be 2 x 2 x 2 (
-        first element is the horizontal transport matrix, second is the vertical),
-        if not provided meme is used to calculate the transport matricies
-
-    design_twiss: dict[str, float], optional
-        Dictionary containing design twiss values with the following keys (`beta_x`,
-        `beta_y`, `alpha_x`, `alpha_y`) where the beta/alpha values are in units of [m]/[]
-        respectively
-
-    beam_sizes, dict[str, list[float]], optional
-        Dictionary contraining X-rms and Y-rms beam sizes (keys:`x_rms`,`y_rms`)
-        measured during the quadrupole scan in units of [m].
-
-    wait_time, float, optional
-        Wait time in seconds between making beamsize measurements.
-
-    Methods:
-    ------------------------
-    measure: gets the beam sizes at each beam size measurement device,
-    gets the rmat and twiss parameters, then computes and returns the emittance and BMAG
-
-    measure_beamsize: take measurement from measurement device, store beam sizes
-    """
-    energy: float
-    beamsize_measurements: list[Measurement]
-    n_measurement_shots: PositiveInt = 1
-
-    rmat: Optional[ndarray] = None
-    design_twiss: Optional[dict] = None  # design twiss values
-    beam_sizes: Optional[dict] = {}
-
-    wait_time: PositiveFloat = 5.0
-
     name: str = "multi_device_emittance"
-    model_config = ConfigDict(arbitrary_types_allowed=True)
-
-    @field_validator("rmat")
-    def validate_rmat(cls, v, info):
-        assert v.shape == (2, 2, 2)
-        return v
 
     def measure(self):
-        """
-        Collect beam sizes to measure the beam phase space.
-
-        Returns:
-        -------
-        results : dict
-            Dictonary containing the following keys
-            - `emittance`: geometric emittance in x/y in units of [mm.mrad]
-            - `BMAG`: Twiss mismatch parameter for each quadrupole strength (unitless)
-            - `twiss_parameters`: Twiss parameters (beta, alpha, gamma) calculated at
-                the screen for each quadrupole strength in each plane
-            - `x_rms`: Measured beam sizes in horizontal direction in [m]
-            - `y_rms`: Measured beam sizes in vertical direction in [m]
-            - `info`: Measurement information for each beamsize measurement
-            """
-
-        self._info = []
-        # measure beam sizes
-        self.measure_beamsizes()
-
-        # get transport matrix and design twiss values from meme
-        # TODO: figure out optics for multi device measurement
-        # TODO: get settings from arbitrary methods (ie. not meme)
-        """
-        if self.rmat is None and self.design_twiss is None:
-            optics = get_optics(
-                self.magnet_name,
-                self.device_measurement.device.name,
-            )
-
-            self.rmat = optics["rmat"]
-            self.design_twiss = optics["design_twiss"]
-        """
-
-        # calculate beam size squared in units of mm
-        beamsize_squared = np.vstack((
-            np.array(self.beam_sizes["x_rms"]) * 1e3,
-            np.array(self.beam_sizes["y_rms"]) * 1e3
-        )) ** 2
-
-        # organize data into arrays for use in `compute_emit_bmag`
-        # rmat = np.stack([self.rmat[0:2, 0:2], self.rmat[2:4, 2:4]])
-        twiss_betas_alphas = np.array(
-            [[self.design_twiss["beta_x"], self.design_twiss["alpha_x"]],
-             [self.design_twiss["beta_y"], self.design_twiss["alpha_y"]]]
-        )
-
-        # compute emittance and bmag
-        results = compute_emit_bmag(
-            beamsize_squared=beamsize_squared,
-            rmat=self.rmat,
-            twiss_design=twiss_betas_alphas,
-        )
-
-        results.update({
-            "x_rms": self.beam_sizes["x_rms"],
-            "y_rms": self.beam_sizes["y_rms"]
-        })
-        results.update({"info": self._info})
-
-        return results
-
-    def measure_beamsizes(self):
-        """Take measurements from measurement devices,
-        store beam sizes in self.beam_sizes"""
-        if "x_rms" not in self.beam_sizes:
-            self.beam_sizes["x_rms"] = []
-        if "y_rms" not in self.beam_sizes:
-            self.beam_sizes["y_rms"] = []
-        for beamsize_measurement in self.beamsize_measurements:
-            time.sleep(self.wait_time)
-
-            results = beamsize_measurement.measure(self.n_measurement_shots)
-
-            sigmas = []
-            for ele in results["fit_results"]:
-                sigmas += [ele.rms_size]
-            sigmas = np.array(sigmas)
-
-            # note beamsizes here are in m
-            self.beam_sizes["x_rms"].append(
-                np.mean(sigmas[:, 0]) * beamsize_measurement.device.resolution * 1e-6)
-            self.beam_sizes["y_rms"].append(
-                np.mean(sigmas[:, 1]) * beamsize_measurement.device.resolution * 1e-6)
-
-            self._info += [results]+        raise NotImplementedError("Multi-device emittance not yet implemented")