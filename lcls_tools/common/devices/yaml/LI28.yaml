magnets:
  XC29096:
    controls_information:
      PVs: {}
      control_name: LI29:XCOR:96
    metadata:
      area: LI28
      beam_path: []
      l_eff: 0.0
      sum_l_meters: null
      type: XCOR
  YC29096:
    controls_information:
      PVs: {}
      control_name: LI29:YCOR:96
    metadata:
      area: LI28
      beam_path: []
      l_eff: 0.0
      sum_l_meters: null
      type: YCOR
pmts:
  PMT28144:
    controls_information:
      PVs: {}
      control_name: PMT:LI28:144
    metadata:
      area: LI28
      beam_path: []
      sum_l_meters: null
      type: INST
  PMT28150:
    controls_information:
      PVs: {}
      control_name: PMT:LI28:150
    metadata:
      area: LI28
      beam_path: []
      sum_l_meters: null
      type: INST
  PMT28444:
    controls_information:
      PVs: {}
      control_name: PMT:LI28:444
    metadata:
      area: LI28
      beam_path: []
      sum_l_meters: null
      type: INST
  PMT28744:
    controls_information:
      PVs: {}
      control_name: PMT:LI28:744
    metadata:
      area: LI28
      beam_path: []
      sum_l_meters: null
      type: INST
  PMT28750:
    controls_information:
      PVs: {}
      control_name: PMT:LI28:750
    metadata:
      area: LI28
      beam_path: []
      sum_l_meters: null
      type: INST
wires:
  WS144:
    controls_information:
      PVs:
        abort_scan: WIRE:LI28:144:MOTR.STOP
        enabled: WIRE:LI28:144:MOTR_ENABLED_STS
        homed: WIRE:LI28:144:MOTR_HOMED_STS
        initialize: WIRE:LI28:144:MOTR_INIT
        initialize_status: WIRE:LI28:144:MOTR_INIT_STS
        motor: WIRE:LI28:144:MOTR
        motor_rbv: WIRE:LI28:144:MOTR.RBV
        retract: WIRE:LI28:144:MOTR_RETRACT
        scan_pulses: WIRE:LI28:144:SCANPULSES
        speed: WIRE:LI28:144:MOTR.VELO
        speed_max: WIRE:LI28:144:MOTR.VMAX
        speed_min: WIRE:LI28:144:MOTR.VBAS
        start_scan: WIRE:LI28:144:STARTSCAN
        temperature: WIRE:LI28:144:TEMP
        timeout: WIRE:LI28:144:MOTR_TIMEOUTEN
        u_size: WIRE:LI28:144:UWIRESIZE
        u_wire_inner: WIRE:LI28:144:UWIREINNER
        u_wire_outer: WIRE:LI28:144:UWIREOUTER
        use_u_wire: WIRE:LI28:144:USEUWIRE
        use_x_wire: WIRE:LI28:144:USEXWIRE
        use_y_wire: WIRE:LI28:144:USEYWIRE
        x_size: WIRE:LI28:144:XWIRESIZE
        x_wire_inner: WIRE:LI28:144:XWIREINNER
        x_wire_outer: WIRE:LI28:144:XWIREOUTER
        y_size: WIRE:LI28:144:YWIRESIZE
        y_wire_inner: WIRE:LI28:144:YWIREINNER
        y_wire_outer: WIRE:LI28:144:YWIREOUTER
      control_name: WIRE:LI28:144
    metadata:
      area: LI28
      beam_path: []
<<<<<<< HEAD
      detectors:
=======
      lblms:
>>>>>>> b6424724
      - PMT28750:LI28
      - PMT29150:LI29
      - PMT756:LTUH
      - PMT820:LTUH
      sum_l_meters: null
      type: WIRE
  WS444:
    controls_information:
      PVs:
        abort_scan: WIRE:LI28:444:MOTR.STOP
        enabled: WIRE:LI28:444:MOTR_ENABLED_STS
        homed: WIRE:LI28:444:MOTR_HOMED_STS
        initialize: WIRE:LI28:444:MOTR_INIT
        initialize_status: WIRE:LI28:444:MOTR_INIT_STS
        motor: WIRE:LI28:444:MOTR
        motor_rbv: WIRE:LI28:444:MOTR.RBV
        retract: WIRE:LI28:444:MOTR_RETRACT
        scan_pulses: WIRE:LI28:444:SCANPULSES
        speed: WIRE:LI28:444:MOTR.VELO
        speed_max: WIRE:LI28:444:MOTR.VMAX
        speed_min: WIRE:LI28:444:MOTR.VBAS
        start_scan: WIRE:LI28:444:STARTSCAN
        temperature: WIRE:LI28:444:TEMP
        timeout: WIRE:LI28:444:MOTR_TIMEOUTEN
        u_size: WIRE:LI28:444:UWIRESIZE
        u_wire_inner: WIRE:LI28:444:UWIREINNER
        u_wire_outer: WIRE:LI28:444:UWIREOUTER
        use_u_wire: WIRE:LI28:444:USEUWIRE
        use_x_wire: WIRE:LI28:444:USEXWIRE
        use_y_wire: WIRE:LI28:444:USEYWIRE
        x_size: WIRE:LI28:444:XWIRESIZE
        x_wire_inner: WIRE:LI28:444:XWIREINNER
        x_wire_outer: WIRE:LI28:444:XWIREOUTER
        y_size: WIRE:LI28:444:YWIRESIZE
        y_wire_inner: WIRE:LI28:444:YWIREINNER
        y_wire_outer: WIRE:LI28:444:YWIREOUTER
      control_name: WIRE:LI28:444
    metadata:
      area: LI28
      beam_path: []
<<<<<<< HEAD
      detectors:
=======
      lblms:
>>>>>>> b6424724
      - PMT28750:LI28
      - PMT29150:LI29
      - PMT756:LTUH
      - PMT820:LTUH
      sum_l_meters: null
      type: WIRE
  WS544:
    controls_information:
      PVs:
        abort_scan: WIRE:LI28:744:MOTR.STOP
        enabled: WIRE:LI28:744:MOTR_ENABLED_STS
        homed: WIRE:LI28:744:MOTR_HOMED_STS
        initialize: WIRE:LI28:744:MOTR_INIT
        initialize_status: WIRE:LI28:744:MOTR_INIT_STS
        motor: WIRE:LI28:744:MOTR
        motor_rbv: WIRE:LI28:744:MOTR.RBV
        retract: WIRE:LI28:744:MOTR_RETRACT
        scan_pulses: WIRE:LI28:744:SCANPULSES
        speed: WIRE:LI28:744:MOTR.VELO
        speed_max: WIRE:LI28:744:MOTR.VMAX
        speed_min: WIRE:LI28:744:MOTR.VBAS
        start_scan: WIRE:LI28:744:STARTSCAN
        temperature: WIRE:LI28:744:TEMP
        timeout: WIRE:LI28:744:MOTR_TIMEOUTEN
        u_size: WIRE:LI28:744:UWIRESIZE
        u_wire_inner: WIRE:LI28:744:UWIREINNER
        u_wire_outer: WIRE:LI28:744:UWIREOUTER
        use_u_wire: WIRE:LI28:744:USEUWIRE
        use_x_wire: WIRE:LI28:744:USEXWIRE
        use_y_wire: WIRE:LI28:744:USEYWIRE
        x_size: WIRE:LI28:744:XWIRESIZE
        x_wire_inner: WIRE:LI28:744:XWIREINNER
        x_wire_outer: WIRE:LI28:744:XWIREOUTER
        y_size: WIRE:LI28:744:YWIRESIZE
        y_wire_inner: WIRE:LI28:744:YWIREINNER
        y_wire_outer: WIRE:LI28:744:YWIREOUTER
      control_name: WIRE:LI28:744
    metadata:
      area: LI28
      beam_path: []
      sum_l_meters: null
      type: WIRE<|MERGE_RESOLUTION|>--- conflicted
+++ resolved
@@ -100,11 +100,7 @@
     metadata:
       area: LI28
       beam_path: []
-<<<<<<< HEAD
       detectors:
-=======
-      lblms:
->>>>>>> b6424724
       - PMT28750:LI28
       - PMT29150:LI29
       - PMT756:LTUH
@@ -145,11 +141,7 @@
     metadata:
       area: LI28
       beam_path: []
-<<<<<<< HEAD
       detectors:
-=======
-      lblms:
->>>>>>> b6424724
       - PMT28750:LI28
       - PMT29150:LI29
       - PMT756:LTUH
