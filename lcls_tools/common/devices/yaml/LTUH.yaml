--- conflicted
+++ resolved
@@ -2923,11 +2923,7 @@
       - CU_HXTES
       - CU_SFTH
       - SC_HXR
-<<<<<<< HEAD
       detectors:
-=======
-      lblms:
->>>>>>> b6424724
       - PMT122:LTUH
       - PMT246:LTUH
       - PMT430:LTUH
@@ -2980,11 +2976,7 @@
       - CU_HXTES
       - CU_SFTH
       - SC_HXR
-<<<<<<< HEAD
       detectors:
-=======
-      lblms:
->>>>>>> b6424724
       - PMT122:LTUH
       - PMT246:LTUH
       - PMT430:LTUH
@@ -3037,11 +3029,7 @@
       - CU_HXTES
       - CU_SFTH
       - SC_HXR
-<<<<<<< HEAD
       detectors:
-=======
-      lblms:
->>>>>>> b6424724
       - PMT122:LTUH
       - PMT246:LTUH
       - PMT430:LTUH
@@ -3094,11 +3082,7 @@
       - CU_HXTES
       - CU_SFTH
       - SC_HXR
-<<<<<<< HEAD
       detectors:
-=======
-      lblms:
->>>>>>> b6424724
       - PMT122:LTUH
       - PMT246:LTUH
       - PMT430:LTUH
