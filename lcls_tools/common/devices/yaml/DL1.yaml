--- conflicted
+++ resolved
@@ -838,6 +838,7 @@
         target_control: OTRS:IN20:541:PNEUMATIC
         target_status: OTRS:IN20:541:TGT_STS
       control_name: OTRS:IN20:541
+      pv_cache: {}
       pv_cache: {}
     metadata:
       area: DL1
@@ -1116,11 +1117,7 @@
       - CU_SFTH
       - CU_SPEC
       - CU_SXR
-<<<<<<< HEAD
       detectors:
-=======
-      lblms:
->>>>>>> b6424724
       - PMTINJ03:DL1
       - PMTINJ05:DL1
       - PMT21350:LI21
@@ -1167,11 +1164,7 @@
       - CU_SFTH
       - CU_SPEC
       - CU_SXR
-<<<<<<< HEAD
       detectors:
-=======
-      lblms:
->>>>>>> b6424724
       - PMTINJ03:DL1
       - PMTINJ05:DL1
       - PMT21350:LI21
@@ -1218,11 +1211,7 @@
       - CU_SFTH
       - CU_SPEC
       - CU_SXR
-<<<<<<< HEAD
       detectors:
-=======
-      lblms:
->>>>>>> b6424724
       - PMTINJ03:DL1
       - PMTINJ05:DL1
       - PMT21350:LI21
@@ -1263,11 +1252,7 @@
       - CU_HXTES
       - CU_SFTH
       - CU_SXR
-<<<<<<< HEAD
       detectors:
-=======
-      lblms:
->>>>>>> b6424724
       - PMTINJ03:DL1
       - PMTINJ05:DL1
       - PMT21350:LI21
