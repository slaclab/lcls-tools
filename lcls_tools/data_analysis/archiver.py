from datetime import datetime, timedelta
import meme.archive 
import meme.names 

def datenum_to_datetime(datenum):
    """Convert Matlab datenum into Python datetime.

    :param datenum: Date in datenum format
    :return:        Datetime object corresponding to datenum.
    https://gist.github.com/victorkristof/b9d794fe1ed12e708b9d
    """
    days = datenum % 1
    return datetime.fromordinal(int(datenum)) \
           + timedelta(days=days) \
           - timedelta(days=366)

def get_iso_time(pytime):
    """Return iso time from pyton datetime"""
    return pytime.isoformat()

def save_mat_image_attributes(mi,h5):
    """Save mat image attrs to h5 dataset or group"""
    for attr, value in mi.__dict__.items():
        try:
            h5.attrs[attr[1:]] = value
        except:
            print('Did not save', attr, 'to attributes.')
    return None

def save_mat_image_to_h5(mi, h5group):
    """Save mat image and meta data to h5 file. 
    
       The data is seperated by timestamp, which 
       is converted from matlab datnum to python datetime.
       mi      -- matlab image object
       h5group -- h5 group or dataset to save attributes
    """ 
    timestamp   = datenum_to_datetime(mi.timestamp)
    isotime     = get_iso_time(timestamp)
    image_group = h5group.create_group(isotime)
    image_data  = image_group.create_dataset('image', data=mi.image)
    image_data.attrs['isotime'] = isotime
    save_mat_image_attributes(mi, image_data)
    return image_group

def save_pvdata_to_h5(pv_list, h5group):
    """Save pvdata at specifc python isotime to h5 file"""
    timestamp = h5group['image'].attrs['isotime']
    pv_group  = h5group.create_group('pvdata')
<<<<<<< HEAD
    pv_names  = []
    for pv_name in pv_list:
        # Using wildcard to get all related PV names w/ meme
        pv_names  = pv_names + meme.names.list_pvs(pv_name)
   
    # converting isotime to datetime for meme 
    time      = datetime.strptime(timestamp, '%Y-%m-%dT%H:%M:%S.%f')
    delta     = time + timedelta(days=0, milliseconds=1)
    pv_values = meme.archive.get(pv_names, from_time=time, to_time=delta)
    for entry in pv_values:
        if 'SOLN:GUNB:212:BACT' in entry['pvName']:
            print('SOLN 212', entry['value']['value']['values'])
=======

    pv_names  = []
    for pv_name in pv_list:
        pv_names  = pv_names + meme.names.list_pvs(pv_name)
    pv_values = meme.archive.get(pv_names, from_time=timestamp, to_time=timestamp)
    for entry in pv_values:
>>>>>>> 7dd3f2ed
        label = entry['pvName']
        value = entry['value']['value']['values']
        pv_group.attrs[label] = value 

    return None <|MERGE_RESOLUTION|>--- conflicted
+++ resolved
@@ -47,27 +47,16 @@
     """Save pvdata at specifc python isotime to h5 file"""
     timestamp = h5group['image'].attrs['isotime']
     pv_group  = h5group.create_group('pvdata')
-<<<<<<< HEAD
     pv_names  = []
     for pv_name in pv_list:
         # Using wildcard to get all related PV names w/ meme
         pv_names  = pv_names + meme.names.list_pvs(pv_name)
    
-    # converting isotime to datetime for meme 
+    # Converting isotime to datetime for meme 
     time      = datetime.strptime(timestamp, '%Y-%m-%dT%H:%M:%S.%f')
     delta     = time + timedelta(days=0, milliseconds=1)
     pv_values = meme.archive.get(pv_names, from_time=time, to_time=delta)
     for entry in pv_values:
-        if 'SOLN:GUNB:212:BACT' in entry['pvName']:
-            print('SOLN 212', entry['value']['value']['values'])
-=======
-
-    pv_names  = []
-    for pv_name in pv_list:
-        pv_names  = pv_names + meme.names.list_pvs(pv_name)
-    pv_values = meme.archive.get(pv_names, from_time=timestamp, to_time=timestamp)
-    for entry in pv_values:
->>>>>>> 7dd3f2ed
         label = entry['pvName']
         value = entry['value']['value']['values']
         pv_group.attrs[label] = value 
